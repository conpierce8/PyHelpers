--- conflicted
+++ resolved
@@ -8,7 +8,7 @@
 #
 # Author:   Connor D. Pierce
 # Created:  2019-03-28 12:46
-# Modified: 2023-02-12 16:52:06
+# Modified: 2023-02-13 06:19:22
 #
 # Copyright (c) 2019-2023 Connor D. Pierce
 #
@@ -1827,14 +1827,9 @@
                 dv = idx.copy()
                 dv.idx = 0
                 _st.dep_vars.append(dv)
-<<<<<<< HEAD
                 _st.names[dv.name] = dv
                 _st._names[dv._name] = dv
                 _st.P = 1
-=======
-                slc = tuple([slice(None) for i in range(idx.axis)] + [idx.idx, ...])
-                _st.P = 0
->>>>>>> 894ae05a
                 _st.N = self.N
                 _st.num_t_axes = self.num_t_axes
                 return _st
